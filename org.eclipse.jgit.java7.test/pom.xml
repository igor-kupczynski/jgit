--- conflicted
+++ resolved
@@ -105,12 +105,6 @@
 
     <plugins>
       <plugin>
-<<<<<<< HEAD
-	<artifactId>maven-surefire-plugin</artifactId>
-	<configuration>
-	  <argLine>-Xmx256m -Dfile.encoding=UTF-8 -Djava.io.tmpdir=${project.build.directory}</argLine>
-	</configuration>
-=======
         <groupId>org.apache.maven.plugins</groupId>
         <artifactId>maven-jar-plugin</artifactId>
         <executions>
@@ -126,7 +120,6 @@
         <configuration>
           <argLine>-Xmx256m -Dfile.encoding=UTF-8</argLine>
         </configuration>
->>>>>>> 4eefa881
       </plugin>
     </plugins>
   </build>
