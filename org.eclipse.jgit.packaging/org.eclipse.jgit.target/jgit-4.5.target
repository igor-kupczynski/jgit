<?xml version="1.0" encoding="UTF-8" standalone="no"?>
<?pde?>
<!-- generated with https://github.com/mbarbero/fr.obeo.releng.targetplatform -->
<<<<<<< HEAD
<target name="jgit-4.5" sequenceNumber="1490913405">
  <locations>
    <location includeMode="slicer" includeAllPlatforms="false" includeSource="true" includeConfigurePhase="true" type="InstallableUnit">
      <unit id="org.eclipse.jetty.client" version="9.3.9.v20160517"/>
      <unit id="org.eclipse.jetty.client.source" version="9.3.9.v20160517"/>
      <unit id="org.eclipse.jetty.continuation" version="9.3.9.v20160517"/>
      <unit id="org.eclipse.jetty.continuation.source" version="9.3.9.v20160517"/>
      <unit id="org.eclipse.jetty.http" version="9.3.9.v20160517"/>
      <unit id="org.eclipse.jetty.http.source" version="9.3.9.v20160517"/>
      <unit id="org.eclipse.jetty.io" version="9.3.9.v20160517"/>
      <unit id="org.eclipse.jetty.io.source" version="9.3.9.v20160517"/>
      <unit id="org.eclipse.jetty.security" version="9.3.9.v20160517"/>
      <unit id="org.eclipse.jetty.security.source" version="9.3.9.v20160517"/>
      <unit id="org.eclipse.jetty.server" version="9.3.9.v20160517"/>
      <unit id="org.eclipse.jetty.server.source" version="9.3.9.v20160517"/>
      <unit id="org.eclipse.jetty.servlet" version="9.3.9.v20160517"/>
      <unit id="org.eclipse.jetty.servlet.source" version="9.3.9.v20160517"/>
      <unit id="org.eclipse.jetty.util" version="9.3.9.v20160517"/>
      <unit id="org.eclipse.jetty.util.source" version="9.3.9.v20160517"/>
      <repository id="jetty-9.4.3" location="http://download.eclipse.org/jetty/updates/jetty-bundles-9.x/9.3.9.v20160517/"/>
=======
<target name="jgit-4.5" sequenceNumber="1490949900">
  <locations>
    <location includeMode="slicer" includeAllPlatforms="false" includeSource="true" includeConfigurePhase="true" type="InstallableUnit">
      <unit id="org.eclipse.jetty.client" version="9.3.17.v20170317"/>
      <unit id="org.eclipse.jetty.client.source" version="9.3.17.v20170317"/>
      <unit id="org.eclipse.jetty.continuation" version="9.3.17.v20170317"/>
      <unit id="org.eclipse.jetty.continuation.source" version="9.3.17.v20170317"/>
      <unit id="org.eclipse.jetty.http" version="9.3.17.v20170317"/>
      <unit id="org.eclipse.jetty.http.source" version="9.3.17.v20170317"/>
      <unit id="org.eclipse.jetty.io" version="9.3.17.v20170317"/>
      <unit id="org.eclipse.jetty.io.source" version="9.3.17.v20170317"/>
      <unit id="org.eclipse.jetty.security" version="9.3.17.v20170317"/>
      <unit id="org.eclipse.jetty.security.source" version="9.3.17.v20170317"/>
      <unit id="org.eclipse.jetty.server" version="9.3.17.v20170317"/>
      <unit id="org.eclipse.jetty.server.source" version="9.3.17.v20170317"/>
      <unit id="org.eclipse.jetty.servlet" version="9.3.17.v20170317"/>
      <unit id="org.eclipse.jetty.servlet.source" version="9.3.17.v20170317"/>
      <unit id="org.eclipse.jetty.util" version="9.3.17.v20170317"/>
      <unit id="org.eclipse.jetty.util.source" version="9.3.17.v20170317"/>
      <repository id="jetty-9.3.17" location="http://download.eclipse.org/jetty/updates/jetty-bundles-9.x/9.3.17.v20170317/"/>
>>>>>>> 1b45b061
    </location>
    <location includeMode="slicer" includeAllPlatforms="false" includeSource="true" includeConfigurePhase="true" type="InstallableUnit">
      <unit id="org.apache.ant" version="1.9.4.v201504302020"/>
      <unit id="org.apache.ant.source" version="1.9.4.v201504302020"/>
      <unit id="org.apache.commons.compress" version="1.6.0.v201310281400"/>
      <unit id="org.apache.commons.compress.source" version="1.6.0.v201310281400"/>
      <unit id="org.apache.commons.logging" version="1.1.1.v201101211721"/>
      <unit id="org.apache.commons.logging.source" version="1.1.1.v201101211721"/>
      <unit id="org.apache.httpcomponents.httpcore" version="4.3.3.v201411290715"/>
      <unit id="org.apache.httpcomponents.httpcore.source" version="4.3.3.v201411290715"/>
      <unit id="org.apache.httpcomponents.httpclient" version="4.3.6.v201411290715B"/>
      <unit id="org.apache.httpcomponents.httpclient.source" version="4.3.6.v201411290715B"/>
      <unit id="org.apache.log4j" version="1.2.15.v201012070815"/>
      <unit id="org.apache.log4j.source" version="1.2.15.v201012070815"/>
      <unit id="org.kohsuke.args4j" version="2.0.21.v201301150030"/>
      <unit id="org.kohsuke.args4j.source" version="2.0.21.v201301150030"/>
      <unit id="org.hamcrest.core" version="1.3.0.v201303031735"/>
      <unit id="org.hamcrest.core.source" version="1.3.0.v201303031735"/>
      <unit id="javaewah" version="0.7.9.v201401101600"/>
      <unit id="javaewah.source" version="0.7.9.v201401101600"/>
      <unit id="org.objenesis" version="1.0.0.v201505121915"/>
      <unit id="org.objenesis.source" version="1.0.0.v201505121915"/>
      <unit id="org.mockito" version="1.8.4.v201303031500"/>
      <unit id="org.mockito.source" version="1.8.4.v201303031500"/>
      <unit id="com.google.gson" version="2.2.4.v201311231704"/>
      <unit id="com.jcraft.jsch" version="0.1.53.v201508180515"/>
      <unit id="com.jcraft.jsch.source" version="0.1.53.v201508180515"/>
      <unit id="org.junit" version="4.11.0.v201303080030"/>
      <unit id="org.junit.source" version="4.11.0.v201303080030"/>
      <unit id="javax.servlet" version="3.1.0.v201410161800"/>
      <unit id="javax.servlet.source" version="3.1.0.v201410161800"/>
      <unit id="org.tukaani.xz" version="1.3.0.v201308270617"/>
      <unit id="org.tukaani.xz.source" version="1.3.0.v201308270617"/>
      <unit id="org.slf4j.api" version="1.7.2.v20121108-1250"/>
      <unit id="org.slf4j.api.source" version="1.7.2.v20121108-1250"/>
      <unit id="org.slf4j.impl.log4j12" version="1.7.2.v20131105-2200"/>
      <unit id="org.slf4j.impl.log4j12.source" version="1.7.2.v20131105-2200"/>
      <repository location="http://download.eclipse.org/tools/orbit/downloads/drops/R20160221192158/repository/"/>
    </location>
    <location includeMode="slicer" includeAllPlatforms="false" includeSource="true" includeConfigurePhase="true" type="InstallableUnit">
      <unit id="org.apache.ant" version="1.9.6.v201510161327"/>
      <unit id="org.apache.ant.source" version="1.9.6.v201510161327"/>
      <unit id="org.apache.commons.compress" version="1.6.0.v201310281400"/>
      <unit id="org.apache.commons.compress.source" version="1.6.0.v201310281400"/>
      <unit id="org.apache.commons.logging" version="1.1.1.v201101211721"/>
      <unit id="org.apache.commons.logging.source" version="1.1.1.v201101211721"/>
      <unit id="org.apache.httpcomponents.httpcore" version="4.3.3.v201411290715"/>
      <unit id="org.apache.httpcomponents.httpcore.source" version="4.3.3.v201411290715"/>
      <unit id="org.apache.httpcomponents.httpclient" version="4.3.6.v201511171540"/>
      <unit id="org.apache.httpcomponents.httpclient.source" version="4.3.6.v201511171540"/>
      <unit id="org.apache.log4j" version="1.2.15.v201012070815"/>
      <unit id="org.apache.log4j.source" version="1.2.15.v201012070815"/>
      <unit id="org.kohsuke.args4j" version="2.0.21.v201301150030"/>
      <unit id="org.kohsuke.args4j.source" version="2.0.21.v201301150030"/>
      <unit id="org.hamcrest.core" version="1.3.0.v201303031735"/>
      <unit id="org.hamcrest.core.source" version="1.3.0.v201303031735"/>
      <unit id="org.hamcrest.library" version="1.3.0.v201505072020"/>
      <unit id="org.hamcrest.library.source" version="1.3.0.v201505072020"/>
      <unit id="javaewah" version="1.1.6.v20160919-1400"/>
      <unit id="javaewah.source" version="1.1.6.v20160919-1400"/>
      <unit id="org.objenesis" version="1.0.0.v201505121915"/>
      <unit id="org.objenesis.source" version="1.0.0.v201505121915"/>
      <unit id="org.mockito" version="1.8.4.v201303031500"/>
      <unit id="org.mockito.source" version="1.8.4.v201303031500"/>
      <unit id="com.google.gson" version="2.2.4.v201311231704"/>
      <unit id="com.jcraft.jsch" version="0.1.54.v20170116-1932"/>
      <unit id="com.jcraft.jsch.source" version="0.1.54.v20170116-1932"/>
      <unit id="org.junit" version="4.12.0.v201504281640"/>
      <unit id="org.junit.source" version="4.12.0.v201504281640"/>
      <unit id="javax.servlet" version="3.1.0.v201410161800"/>
      <unit id="javax.servlet.source" version="3.1.0.v201410161800"/>
      <unit id="org.tukaani.xz" version="1.3.0.v201308270617"/>
      <unit id="org.tukaani.xz.source" version="1.3.0.v201308270617"/>
      <unit id="org.slf4j.api" version="1.7.2.v20121108-1250"/>
      <unit id="org.slf4j.api.source" version="1.7.2.v20121108-1250"/>
      <unit id="org.slf4j.impl.log4j12" version="1.7.2.v20131105-2200"/>
      <unit id="org.slf4j.impl.log4j12.source" version="1.7.2.v20131105-2200"/>
      <repository location="http://download.eclipse.org/tools/orbit/downloads/drops/S20170306214312/repository"/>
    </location>
    <location includeMode="slicer" includeAllPlatforms="false" includeSource="true" includeConfigurePhase="true" type="InstallableUnit">
      <unit id="org.eclipse.osgi" version="0.0.0"/>
      <repository location="http://download.eclipse.org/releases/mars/"/>
    </location>
  </locations>
</target><|MERGE_RESOLUTION|>--- conflicted
+++ resolved
@@ -1,29 +1,7 @@
 <?xml version="1.0" encoding="UTF-8" standalone="no"?>
 <?pde?>
 <!-- generated with https://github.com/mbarbero/fr.obeo.releng.targetplatform -->
-<<<<<<< HEAD
-<target name="jgit-4.5" sequenceNumber="1490913405">
-  <locations>
-    <location includeMode="slicer" includeAllPlatforms="false" includeSource="true" includeConfigurePhase="true" type="InstallableUnit">
-      <unit id="org.eclipse.jetty.client" version="9.3.9.v20160517"/>
-      <unit id="org.eclipse.jetty.client.source" version="9.3.9.v20160517"/>
-      <unit id="org.eclipse.jetty.continuation" version="9.3.9.v20160517"/>
-      <unit id="org.eclipse.jetty.continuation.source" version="9.3.9.v20160517"/>
-      <unit id="org.eclipse.jetty.http" version="9.3.9.v20160517"/>
-      <unit id="org.eclipse.jetty.http.source" version="9.3.9.v20160517"/>
-      <unit id="org.eclipse.jetty.io" version="9.3.9.v20160517"/>
-      <unit id="org.eclipse.jetty.io.source" version="9.3.9.v20160517"/>
-      <unit id="org.eclipse.jetty.security" version="9.3.9.v20160517"/>
-      <unit id="org.eclipse.jetty.security.source" version="9.3.9.v20160517"/>
-      <unit id="org.eclipse.jetty.server" version="9.3.9.v20160517"/>
-      <unit id="org.eclipse.jetty.server.source" version="9.3.9.v20160517"/>
-      <unit id="org.eclipse.jetty.servlet" version="9.3.9.v20160517"/>
-      <unit id="org.eclipse.jetty.servlet.source" version="9.3.9.v20160517"/>
-      <unit id="org.eclipse.jetty.util" version="9.3.9.v20160517"/>
-      <unit id="org.eclipse.jetty.util.source" version="9.3.9.v20160517"/>
-      <repository id="jetty-9.4.3" location="http://download.eclipse.org/jetty/updates/jetty-bundles-9.x/9.3.9.v20160517/"/>
-=======
-<target name="jgit-4.5" sequenceNumber="1490949900">
+<target name="jgit-4.5" sequenceNumber="1491140572">
   <locations>
     <location includeMode="slicer" includeAllPlatforms="false" includeSource="true" includeConfigurePhase="true" type="InstallableUnit">
       <unit id="org.eclipse.jetty.client" version="9.3.17.v20170317"/>
@@ -43,7 +21,6 @@
       <unit id="org.eclipse.jetty.util" version="9.3.17.v20170317"/>
       <unit id="org.eclipse.jetty.util.source" version="9.3.17.v20170317"/>
       <repository id="jetty-9.3.17" location="http://download.eclipse.org/jetty/updates/jetty-bundles-9.x/9.3.17.v20170317/"/>
->>>>>>> 1b45b061
     </location>
     <location includeMode="slicer" includeAllPlatforms="false" includeSource="true" includeConfigurePhase="true" type="InstallableUnit">
       <unit id="org.apache.ant" version="1.9.4.v201504302020"/>
